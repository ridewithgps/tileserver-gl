--- conflicted
+++ resolved
@@ -138,18 +138,11 @@
     });
   });
 
-<<<<<<< HEAD
   let styleJSON;
   const createPool = (ratio, min, max) => {
     const createRenderer = (ratio, createCallback) => {
       const renderer = new mbgl.Map({
-=======
-  var styleJSON;
-  var createPool = function(ratio, min, max) {
-    var createRenderer = function(ratio, createCallback) {
-      var renderer = new mbgl.Map({
         mode: "tile",
->>>>>>> 58c769b4
         ratio: ratio,
         request: (req, callback) => {
           const protocol = req.url.split(':')[0];
